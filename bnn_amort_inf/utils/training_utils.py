--- conflicted
+++ resolved
@@ -38,15 +38,7 @@
     tracker = defaultdict(list)
     iter_tqdm = tqdm(range(max_iters), desc="iters")
     for iter_idx in iter_tqdm:
-<<<<<<< HEAD
-        if nps_model:
-            opt.zero_grad(set_to_none=True)
-        else:
-            opt.zero_grad()
-=======
-
         opt.zero_grad()
->>>>>>> 435278df
         batch_loss = torch.tensor(0.0)
         batch_metrics: Dict = defaultdict(float)
         for _ in range(
