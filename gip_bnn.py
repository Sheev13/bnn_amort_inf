--- conflicted
+++ resolved
@@ -114,11 +114,7 @@
         self.nonlinearity = nonlinearity
         self.prior_var = prior_var
         self.log_noise = nn.Parameter(
-<<<<<<< HEAD
             torch.tensor(init_noise).log(), requires_grad=trainable_noise
-=======
-            torch.tensor(init_noise).log(), requires_grad=False
->>>>>>> eea7760f
         )
 
         self.network = nn.ModuleList()
